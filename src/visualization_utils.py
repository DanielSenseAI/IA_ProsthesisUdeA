import os
from scipy.io import loadmat
import pandas as pd
import numpy as np
import matplotlib.pyplot as plt
import plotly.express as px
from scipy.signal import savgol_filter, convolve
from scipy.ndimage import gaussian_filter1d

import src.db_utils as db_utils
import src.preprocessing_utils as prep_utils
from src.config import DATABASE_INFO
from src.preprocessing_utils import get_transition_indexes
from src.preprocessing_utils import extract_emg_channels

def plot_data(filtered_emg_data, restimulus_data, grasp_number=None, interactive=False, frequency=None, title=None, sort_channels=False):
    emg_df = pd.DataFrame(filtered_emg_data, columns=[f'Channel {i+1}' for i in range(filtered_emg_data.shape[1])])

    if frequency is not None:
        emg_df = prep_utils.add_time(emg_df, frequency)
        x_axis = 'Time (s)'
    else:
        x_axis = 'Sample'

    if title is None:
        if grasp_number is None:
            title = 'EMG Data for All Restimuli'
        else:
            title = f'EMG Data for Restimulus {grasp_number}'
    else: 
        title = title

    if interactive:
        fig = px.line(emg_df, x=x_axis, y=emg_df.columns[:-1], title=title)
        fig.update_layout(xaxis_title=x_axis, yaxis_title='Amplitude')
        fig.show()
    else:
        fig, ax = plt.subplots(figsize=(18, 6))  # Create figure and axis
        if sort_channels:
            # Sort channels by their maximum absolute amplitude
            min_amplitudes = emg_df.abs().min()
            sorted_columns = min_amplitudes.sort_values().index
            emg_df = emg_df[sorted_columns]

        emg_df.plot(x=x_axis, title=title, ax=ax)
        ax.set_xlabel(x_axis, fontsize=10)  # Adjust the font size of the x-axis label
        ax.set_ylabel('Amplitude', fontsize=10)  # Adjust the font size of the y-axis label

        plot_stimulus(ax, emg_df, restimulus_data)
        ax.legend(loc='upper right', fontsize=6)
        plt.show()

def plot_stimulus(ax, emg_Data, restimulus_data):
    start_index, end_index = prep_utils.get_transition_indexes(restimulus_data)
    #print(f'Start index: {start_index}')
    #print(f'End index: {end_index}')

    start_times = emg_Data['Time (s)'].iloc[start_index].values  # Replace with actual mapping logic if needed
    end_times = emg_Data['Time (s)'].iloc[end_index].values  # Replace with actual mapping logic if needed

    # Add vertical lines for transitions
    for i, time in enumerate(start_times):
        ax.axvline(
            x=time,
            color='red',
            linestyle='--',
            linewidth=0.8,
            label='Start Transition' if i == 0 else ""  # Label only the first line for legend clarity
        )

    for i, time in enumerate(end_times):
        ax.axvline(
            x=time,
            color='blue',
            linestyle='--',
            linewidth=0.8,
            label='End Transition' if i == 0 else ""  # Label only the first line for legend clarity
        )

def plot_emg_data(database, mat_file, grasp_number, interactive=False, time=True, include_rest=False, padding = 10, use_stimulus = False, addFourier = False, title = None):
    try:
        emg_data, restimulus_data = db_utils.extract_data(mat_file, use_stimulus)
    except KeyError as e:
        print(f"KeyError in extract_data: {e}")
        raise

    if time == True:
        try:
            frequency = DATABASE_INFO[database]['frequency']
        except KeyError as e:
            print(f"KeyError accessing DATABASE_INFO: {e}")
            raise
    else:
        frequency = None

    if emg_data is None or restimulus_data is None:
        return

    try:
        filtered_emg_data, filtered_restimulus_data = db_utils.filter_data(emg_data, restimulus_data, grasp_number, include_rest, padding = padding)
    except KeyError as e:
        print(f"KeyError in filter_data: {e}")
        raise

    # Debugging: Print the shapes of the filtered data
    print(f"Filtered EMG data shape: {filtered_emg_data.shape}")
    print(f"Filtered restimulus data shape: {filtered_restimulus_data.shape}")
    print(f"test time: {len(filtered_emg_data) / frequency} seconds")

    # Check if filtered data is None
    if filtered_emg_data is None or filtered_restimulus_data is None:
        raise ValueError("Filtered data is None")

    plot_data(filtered_emg_data, filtered_restimulus_data, grasp_number, interactive, frequency, title)

    if addFourier:
        plot_fourier_transform_with_envelope(filtered_emg_data, frequency)


def plot_emg_dataframe(database, emg_data, grasp_number, interactive=False, time=True, include_rest=False, padding = 10, use_stimulus = False, addFourier = False, length = 0.0, fourier_sigma = 25): 
    if time == True:
        try:
            frequency = DATABASE_INFO[database]['frequency']

        except KeyError as e:
            print(f"KeyError accessing DATABASE_INFO: {e}")
            raise
    else:
        frequency = None

    if emg_data is None or emg_data['stimulus'] is None:
        return

    try:
        filtered_emg_data = db_utils.filter_data_pandas(emg_data, grasp_number, include_rest=include_rest, padding = padding)
        
        if length > 0.01:
            final_time = filtered_emg_data['Time (s)'].iloc[0] + length
            filtered_emg_data = filtered_emg_data[filtered_emg_data['Time (s)'] < final_time]
        
        filtered_restimulus_data = filtered_emg_data[['relabeled']]
        filtered_emg_data = prep_utils.extract_emg_channels(filtered_emg_data)

    except KeyError as e:
        print(f"KeyError in filter_data: {e}")
        raise

    # Debugging: Print the shapes of the filtered data
    print(f"Filtered EMG data shape: {filtered_emg_data.shape}")
    print(f"Filtered restimulus data shape: {filtered_restimulus_data.shape}")
    print(f"test time: {len(filtered_emg_data) / frequency} seconds")

    # Check if filtered data is None
    if filtered_emg_data is None or filtered_restimulus_data is None:
        raise ValueError("Filtered data is None")

    plot_data(filtered_emg_data, filtered_restimulus_data, grasp_number, interactive, frequency)

    if addFourier:
        plot_fourier_transform_with_envelope(filtered_emg_data, frequency, sigma=fourier_sigma)


def plot_fourier_transform(emg_data, frequency, start_freq=0, end_freq=600):
    # Compute the Fourier transform of the filtered EMG data
    fourier_data = np.fft.fft(emg_data, axis=0)
    freqs = np.fft.fftfreq(emg_data.shape[0], d=1/frequency)

    # Filter out negative frequencies
    positive_freqs = freqs > 0
    fourier_data = fourier_data[positive_freqs]
    freqs = freqs[positive_freqs]

    # Apply frequency boundaries
    if end_freq is None:
        end_freq = freqs[-1]
    freq_mask = (freqs >= start_freq) & (freqs <= end_freq)
    fourier_data = fourier_data[freq_mask]
    freqs = freqs[freq_mask]

    # Plot the envelope of the Fourier transform
    plt.figure(figsize=(18, 6))
    for i in range(fourier_data.shape[1]):
        plt.plot(freqs, np.abs(fourier_data[:, i]), label=f'Channel {i + 1}')
    
    plt.title('Fourier Transform of EMG Data')
    plt.xlabel('Frequency (Hz)')
    plt.ylabel('Amplitude')
    plt.legend(loc='upper right', fontsize=6)
    plt.tight_layout()
    plt.show()


def compute_fourier_transform(emg_data, frequency):
    """Computes the Fourier Transform and corresponding frequencies."""
    fourier_data = np.fft.fft(emg_data, axis=0)
    freqs = np.fft.fftfreq(emg_data.shape[0], d=1/frequency)
    return fourier_data, freqs


def filter_frequencies(fourier_data, freqs, start_freq, end_freq, remove_zero_freq=True, zero_band=3.0):
    """
    Removes the 0 Hz frequency component (optionally within a small range) and selects the desired frequency range.
    
    Parameters:
        fourier_data (np.ndarray): Fourier-transformed data.
        freqs (np.ndarray): Corresponding frequency bins.
        start_freq (float): Lower bound of frequency range.
        end_freq (float): Upper bound of frequency range.
        remove_zero_freq (bool): If True, removes frequencies within the `zero_band` around 0 Hz.
        zero_band (float): Width of the exclusion zone around 0 Hz (default 1 Hz).
        
    Returns:
        Filtered fourier_data and frequency array.
    """
    if remove_zero_freq:
        valid_freqs = (freqs < -zero_band) | (freqs > zero_band)  # Removes frequencies within [-zero_band, zero_band]
    else:
        valid_freqs = np.ones_like(freqs, dtype=bool)  # Keep all frequencies

    fourier_data, freqs = fourier_data[valid_freqs], freqs[valid_freqs]

    # Apply frequency range selection
    freq_mask = (freqs >= start_freq) & (freqs <= end_freq)
    return fourier_data[freq_mask], freqs[freq_mask]



def apply_smoothing(magnitude, window_length=101, polyorder=3, sigma=9):
    """Applies Savitzky-Golay and Gaussian smoothing."""
    smoothed = savgol_filter(magnitude, window_length=window_length, polyorder=polyorder, axis=0)
    return gaussian_filter1d(smoothed, sigma=sigma, axis=0)
<<<<<<< HEAD


def compute_frequency_metrics(freqs, smoothed_magnitude):
    """Computes max, median, and center frequencies for each channel."""
    max_freqs, median_freqs, center_freqs = [], [], []
    
    for i in range(smoothed_magnitude.shape[1]):
        max_freq = freqs[np.argmax(smoothed_magnitude[:, i])]
        max_freqs.append(max_freq)

        cumulative_power = np.cumsum(smoothed_magnitude[:, i])
        median_freq = freqs[np.searchsorted(cumulative_power, cumulative_power[-1] / 2)]
        median_freqs.append(median_freq)

        center_freq = np.sum(freqs * smoothed_magnitude[:, i]) / np.sum(smoothed_magnitude[:, i])
        center_freqs.append(center_freq)

=======


def compute_frequency_metrics(freqs, smoothed_magnitude):
    """Computes max, median, and center frequencies for each channel."""
    max_freqs, median_freqs, center_freqs = [], [], []
    
    for i in range(smoothed_magnitude.shape[1]):
        max_freq = freqs[np.argmax(smoothed_magnitude[:, i])]
        max_freqs.append(max_freq)

        cumulative_power = np.cumsum(smoothed_magnitude[:, i])
        median_freq = freqs[np.searchsorted(cumulative_power, cumulative_power[-1] / 2)]
        median_freqs.append(median_freq)

        center_freq = np.sum(freqs * smoothed_magnitude[:, i]) / np.sum(smoothed_magnitude[:, i])
        center_freqs.append(center_freq)

>>>>>>> b2773604
    return max_freqs, median_freqs, center_freqs


def plot_fourier_transform_with_envelope(emg_data, frequency, start_freq=5, end_freq=600, 
                                         window_length=101, polyorder=3, sigma=9, 
                                         print_max=True, remove_zero_freq=True):
    """
    Computes and plots the Fourier transform of EMG data with a smoothed envelope.
    """
    # Compute FFT
    fourier_data, freqs = compute_fourier_transform(emg_data, frequency)
    
    # Filter frequencies
    #fourier_data, freqs = filter_frequencies(fourier_data, freqs, start_freq, end_freq, remove_zero_freq)
    # Apply frequency boundaries
    if end_freq is None:
        end_freq = freqs[-1]
    freq_mask = (freqs >= start_freq) & (freqs <= end_freq)
    fourier_data = fourier_data[freq_mask]
    freqs = freqs[freq_mask]

    # Compute magnitude
    magnitude = np.abs(fourier_data)

    # Apply smoothing
    smoothed_magnitude = apply_smoothing(magnitude, window_length, polyorder, sigma)

    # Compute frequency metrics
    max_freqs, median_freqs, center_freqs = compute_frequency_metrics(freqs, smoothed_magnitude)

    # Plot
    plt.figure(figsize=(18, 6))
    for i in range(smoothed_magnitude.shape[1]):
        plt.plot(freqs, smoothed_magnitude[:, i], label=f'Channel {i + 1}')
        if print_max:
            print(f"{i + 1}: Max= {max_freqs[i]:.2f} Hz, Med= {median_freqs[i]:.2f} Hz, Cen= {center_freqs[i]:.2f} Hz")

    plt.title('Smoothed Envelope of Fourier Transform of EMG Data')
    plt.xlabel('Frequency (Hz)')
    plt.ylabel('Amplitude')
    plt.legend(loc='upper right', fontsize=6)
    plt.xticks(np.arange(start_freq, end_freq + 1, step=20))
    plt.grid(True)
    plt.tight_layout()
    plt.show()

    return max_freqs, median_freqs, center_freqs


def get_transition_indexes(restimulus_data):
    """
    Identifica los índices donde hay cambios en el restimulus.

    Parameters:
    - restimulus_data (np.ndarray): Arreglo de estímulos.

    Returns:
    - list: Índices donde ocurren cambios en el estímulo.
    """
    transitions = np.where(np.diff(restimulus_data) != 0)[0] + 1
    return transitions.tolist()


def calculate_stimulus_times(emg_data: pd.DataFrame, restimulus_data: np.ndarray, frequency: float) -> pd.DataFrame:
    """
    Calculates stimulus start and end times based on restimulus data and computes
    the average activation and non-activation times.

    Parameters:
    - emg_data (pd.DataFrame): DataFrame containing the EMG signals with a 'time' column (if calculated).
    - restimulus_data (np.ndarray): Stimulus data array indicating the transitions.
    - frequency (float): Sampling frequency in Hz.

    Returns:
    - pd.DataFrame: A DataFrame with the columns:
        - 'Stimulus': stimulus number.
        - 'Start_Time': Stimulus start time in seconds.
        - 'End_Time': Stimulus end time in seconds.
        - 'Duration': Duration of the stimulus (activation time).
    - dict: A dictionary with average activation and non-activation times:
        - 'Average_Activation_Time': Average duration of stimuli in seconds.
        - 'Average_Non_Activation_Time': Average duration of rest periods in seconds.
    """
    # Obtener los índices de transición
    transition_indexes = get_transition_indexes(restimulus_data)

    # Inicializar una lista para almacenar resultados
    stimulus_times = []
    activation_durations = []  # Para almacenar duraciones de activación
    non_activation_durations = []  # Para almacenar duraciones de no activación

    # Calcular el tiempo correspondiente a cada índice basado en la frecuencia de muestreo
    for i in range(0, len(transition_indexes) - 1, 2):
        start_idx = transition_indexes[i]
        end_idx = transition_indexes[i + 1]

        start_time = start_idx / frequency  # Tiempo de inicio en segundos
        end_time = end_idx / frequency      # Tiempo de fin en segundos
        stimulus_number = restimulus_data[start_idx]  # Identificar el número del estímulo
        duration = end_time - start_time   # Duración de la activación

        # Almacenar resultados
        stimulus_times.append({
            'Stimulus': stimulus_number,
            'Start_Time': start_time,
            'End_Time': end_time,
            'Duration': duration
        })
        activation_durations.append(duration)

        # Calcular tiempo de no activación si no es el último estímulo
        if i + 2 < len(transition_indexes):
            next_start_idx = transition_indexes[i + 2]
            rest_duration = (next_start_idx - end_idx) / frequency  # Tiempo de reposo
            non_activation_durations.append(rest_duration)

    # Convertir resultados en DataFrame
    stimulus_times_df = pd.DataFrame(stimulus_times)

    # Calcular promedios
    avg_activation_time = np.mean(activation_durations) if activation_durations else 0
    avg_non_activation_time = np.mean(non_activation_durations) if non_activation_durations else 0

    # Resultados promedios
    averages = {
        'Average_Activation_Time': avg_activation_time,
        'Average_Non_Activation_Time': avg_non_activation_time
    }

    return stimulus_times_df, averages



def plot_emg_channels(database, mat_file, grasp_number, interactive=False, time=True, include_rest=False, 
                      padding=10, use_stimulus=False, addFourier=False, title=None):
    """
    Grafica los datos EMG de cada canal en subplots dentro de la misma figura.

    Parameters:
        database (str): Nombre de la base de datos.
        mat_file (dict): Archivo .mat cargado con datos EMG y estímulos.
        grasp_number (int): Número de agarre específico a graficar.
        interactive (bool): Activar modo interactivo de matplotlib.
        time (bool): Mostrar el tiempo en el eje x si es True, de lo contrario índices.
        include_rest (bool): Incluir periodo de reposo.
        padding (int): Tiempo de padding para agregar antes/después de los estímulos.
        use_stimulus (bool): Utilizar estímulos filtrados.
        addFourier (bool): Agregar el espectro de Fourier al final.
    """
    try:
        # Extraer datos EMG y estímulos
        emg_data, restimulus_data = db_utils.extract_data(mat_file, use_stimulus)
    except KeyError as e:
        print(f"KeyError in extract_data: {e}")
        raise

    # Obtener frecuencia
    frequency = DATABASE_INFO[database]['frequency'] if time else None
    
    if emg_data is None or restimulus_data is None:
        raise ValueError("EMG or Restimulus data is None")
    
    # Filtrar los datos
    try:
        filtered_emg_data, filtered_restimulus_data = db_utils.filter_data(
            emg_data, restimulus_data, grasp_number, include_rest, padding=padding)
    except KeyError as e:
        print(f"KeyError in filter_data: {e}")
        raise
    
    # Calcular eje x (tiempo o índices)
    num_samples = filtered_emg_data.shape[0]
    if time and frequency:
        x_axis = np.linspace(0, num_samples / frequency, num_samples)
        x_label = "Time (s)"
    else:
        x_axis = np.arange(num_samples)
        x_label = "Samples"

    # Configurar modo interactivo
    if interactive:
        plt.ion()
    else:
        plt.ioff()

    # Crear figura y subplots para cada canal
    num_channels = filtered_emg_data.shape[1]  # Número de canales de EMG
    fig, axes = plt.subplots(num_channels, 1, figsize=(12, 2 * num_channels), sharex=True)
    if title is None:
        fig.suptitle(f"EMG Data - Grasp {grasp_number}", fontsize=14)
    else:
        fig.suptitle(title, fontsize=14)

    # Asegurar que axes sea iterable, incluso si es solo un subplot
    if num_channels == 1:
        axes = [axes]

    # Graficar cada canal
    for i, ax in enumerate(axes):
        ax.plot(x_axis, filtered_emg_data[:, i], label=f'Channel {i+1}', color='b')
        ax.set_ylabel(f'Channel {i+1}')
        ax.legend(loc='upper right')
        ax.grid(True)

    axes[-1].set_xlabel(x_label)  # Etiqueta en el último subplot

    # Mostrar la figura
    plt.tight_layout(rect=[0, 0, 1, 0.96])
    plt.show()

    # Fourier opcional
    if addFourier:
        plot_fourier_transform_with_envelope(filtered_emg_data, frequency)


def plot_single_emg_channel(database, raw_data, processed_data, grasp_number, channel, start=0, end=None, 
                            time=True, include_rest=False, padding=10, length=0.0, 
                            use_stimulus=False, addFourier=False):
    """
    Plots a given channel from the raw and processed EMG DataFrames.

    Parameters:
    - database: Name of the database.
    - raw_data: DataFrame containing the raw EMG signals.
    - processed_data: DataFrame containing the processed EMG signals.
    - grasp_number: The grasp number to filter.
    - channel: The channel to plot.
    - start: The starting index for the plot (default is 0).
    - end: The ending index for the plot (default is None, which means plot till the end).
    - time: Boolean indicating whether to use time on the x-axis.
    - include_rest: Boolean indicating whether to include rest periods.
    - padding: Padding to add before and after the stimulus.
    - length: Length of the test time to plot (in seconds).
    - use_stimulus: Boolean indicating whether to use filtered stimulus.
    - addFourier: Boolean indicating whether to add Fourier transform plots.
    """
    # Filter the raw and processed data
    filtered_raw_data = db_utils.filter_data_pandas(raw_data, grasp_number, include_rest=include_rest, padding=padding)
    filtered_processed_data = db_utils.filter_data_pandas(processed_data, grasp_number, include_rest=include_rest, padding=padding)
    
    if length > 0.01:
        final_time = filtered_raw_data['Time (s)'].iloc[0] + length
        filtered_raw_data = filtered_raw_data[filtered_raw_data['Time (s)'] < final_time]
        filtered_processed_data = filtered_processed_data[filtered_processed_data['Time (s)'] < final_time]

    # Extract the EMG channels
    raw_emg = prep_utils.extract_emg_channels(filtered_raw_data)
    processed_emg = prep_utils.extract_emg_channels(filtered_processed_data)

    # Get frequency if time is True
    if time:
        frequency = DATABASE_INFO[database]['frequency']
        num_samples = raw_emg.shape[0]
        x_axis = np.linspace(0, num_samples / frequency, num_samples)
        x_label = "Time (s)"
    else:
        x_axis = np.arange(start, end)
        x_label = "Samples"

    plt.figure(figsize=(14, 6))

    # Plot the raw EMG signal
    plt.plot(x_axis, raw_emg[channel], label=f'Raw EMG - Channel {channel}', color='orange', alpha=0.7)

    # Plot the processed EMG signal
    plt.plot(x_axis, processed_emg[channel], label=f'Processed EMG - Channel {channel}', color='blue')

    plt.title(f'Raw and Processed EMG Signal - Channel {channel}')
    plt.xlabel(x_label)
    plt.ylabel('Amplitude')
    plt.legend()

    # Add transition marks
    if 'relabeled' in filtered_processed_data.columns:
        # Map transition indexes to the x_axis
        start_index, end_index = prep_utils.get_transition_indexes(filtered_processed_data['relabeled'].values)
        start_times = x_axis[start_index]  # Map start indexes to x_axis
        end_times = x_axis[end_index]      # Map end indexes to x_axis

        for time in start_times:
            plt.axvline(x=time, color='red', linestyle='--', linewidth=0.8, label='Start Transition')
        for time in end_times:
            plt.axvline(x=time, color='blue', linestyle='--', linewidth=0.8, label='End Transition')

    plt.tight_layout()
    plt.show()

    # Plot Fourier transform if requested
    if addFourier:
        plot_fourier_transform_with_envelope(processed_emg, frequency)


def plot_emg_channel_with_envelopes(database, raw_data, processed_data_list, grasp_number, channel, 
                                    start=0, end=None, time=True, include_rest=True, 
                                    padding=10, length=0.0, use_stimulus=False, addFourier=False):
    """
    Plots a given channel from the raw and processed EMG DataFrames, along with transformed envelopes.

    Parameters:
    - database: Name of the database.
    - raw_data: DataFrame containing the raw EMG signals.
    - processed_data_list: List of DataFrames containing the processed EMG signals.
    - grasp_number: The grasp number to filter.
    - channel: The channel to plot.
    - start: The starting index for the plot (default is 0).
    - end: The ending index for the plot (default is None, which means plot till the end).
    - time: Boolean indicating whether to use time on the x-axis.
    - include_rest: Boolean indicating whether to include rest periods.
    - padding: Padding to add before and after the stimulus.
    - length: Length of the test time to plot (in seconds).
    - use_stimulus: Boolean indicating whether to use filtered stimulus.
    - addFourier: Boolean indicating whether to add Fourier transform plots.
    """
    # Filter the raw data
    filtered_raw_data = db_utils.filter_data_pandas(raw_data, grasp_number, include_rest=include_rest, padding=padding)
    
    if length > 0.01:
        final_time = filtered_raw_data['Time (s)'].iloc[0] + length
        filtered_raw_data = filtered_raw_data[filtered_raw_data['Time (s)'] < final_time]

    # Extract the raw EMG channels
    raw_emg = prep_utils.extract_emg_channels(filtered_raw_data)

    # Get frequency if time is True
    if time:
        frequency = DATABASE_INFO[database]['frequency']
        num_samples = raw_emg.shape[0]
        x_axis = np.linspace(0, num_samples / frequency, num_samples)
        x_label = "Time (s)"
    else:
        x_axis = np.arange(start, end)
        x_label = "Samples"

    plt.figure(figsize=(14, 6))

    # Plot the raw EMG signal
    plt.plot(x_axis, raw_emg[channel], label=f'Raw EMG - Channel {channel}', color='orange', alpha=0.7)

    # Iterate through the list of processed DataFrames and plot each one
    for i, processed_data in enumerate(processed_data_list):
        # Filter the processed data
        filtered_processed_data = db_utils.filter_data_pandas(processed_data, grasp_number, include_rest=include_rest, padding=padding)
        
        if length > 0.01:
            filtered_processed_data = filtered_processed_data[filtered_processed_data['Time (s)'] < final_time]

        # Extract the processed EMG channels
        processed_emg = prep_utils.extract_emg_channels(filtered_processed_data)

        # Plot the processed EMG signal
        plt.plot(x_axis, processed_emg[channel], label=f'Processed EMG {i+1} - Channel {channel}', alpha=0.7)

    plt.title(f'Raw and Processed EMG Signal with Envelopes - Channel {channel}')
    plt.xlabel(x_label)
    plt.ylabel('Amplitude')
    plt.legend()

    # Add transition marks (using the first processed DataFrame as reference)
    if 'relabeled' in filtered_processed_data.columns:
        start_index, end_index = prep_utils.get_transition_indexes(filtered_processed_data['relabeled'].values)
        start_times = x_axis[start_index]  # Map start indexes to x_axis
        end_times = x_axis[end_index]      # Map end indexes to x_axis

        for time in start_times:
            plt.axvline(x=time, color='red', linestyle='--', linewidth=0.8, label='Start Transition')
        for time in end_times:
            plt.axvline(x=time, color='blue', linestyle='--', linewidth=0.8, label='End Transition')

    plt.tight_layout()
    plt.show()

    # Plot Fourier transform if requested (using the first processed DataFrame as reference)
    if addFourier:
<<<<<<< HEAD
=======
        plot_fourier_transform_with_envelope(processed_emg, frequency)

def plot_emg_windowed(database, mat_file, grasp_number, windowing, interactive=False, time=True, include_rest=False, padding=10, use_stimulus=False, addFourier=False, title=None):
    try:
        emg_data, restimulus_data = db_utils.extract_data(mat_file, use_stimulus)
    except KeyError as e:
        print(f"KeyError in extract_data: {e}")
        raise

    if time:
        try:
            frequency = DATABASE_INFO[database]['frequency']
        except KeyError as e:
            print(f"KeyError accessing DATABASE_INFO: {e}")
            raise
    else:
        frequency = None

    if emg_data is None or restimulus_data is None:
        return

    try:
        filtered_emg_data, filtered_restimulus_data = db_utils.filter_data(
            emg_data, restimulus_data, grasp_number, include_rest, padding=padding)
    except KeyError as e:
        print(f"KeyError in filter_data: {e}")
        raise

    print(f"Filtered EMG data shape: {filtered_emg_data.shape}")
    print(f"Filtered restimulus data shape: {filtered_restimulus_data.shape}")

    if filtered_emg_data is None or filtered_restimulus_data is None:
        raise ValueError("Filtered data is None")

    # Definir la duración de la ventana en muestras
    window_size = int(windowing * frequency)  # 100 ms en muestras
    
    if window_size > filtered_emg_data.shape[0]:
        raise ValueError("Window size is larger than available data.")
    
    windowed_data = filtered_emg_data[:window_size, :]
    time_axis = np.arange(window_size) / frequency

    plt.figure(figsize=(10, 6))
    for i in range(windowed_data.shape[1]):
        plt.plot(time_axis, windowed_data[:, i], label=f'Channel {i+1}')
    
    plt.xlabel('Time (s)')
    plt.ylabel('EMG Signal')
    plt.title(title if title else 'EMG Windowed Signal (100 ms)')
    plt.legend()
    plt.grid()
    plt.show()

def plot_emg_data_basic(emg_data, frequency=2000, title=None):
    """
    Grafica las señales EMG contenidas en un DataFrame.
    
    Parámetros:
    - emg_data: DataFrame con señales EMG (columnas = canales).
    - frequency: Frecuencia de muestreo en Hz (predeterminado: 1000 Hz).
    - title: Título de la gráfica.
    """
    time_axis = [i / frequency for i in range(len(emg_data))] 

    plt.figure(figsize=(12, 6))
    
    for column in emg_data.columns:
        plt.plot(time_axis, emg_data[column], label=column)

    plt.xlabel("Tiempo (s)")
    plt.ylabel("Amplitud EMG")
    plt.title(title)
    plt.legend(loc='upper right')
    plt.grid(True)
    plt.show()


def plot_emg_channel_with_envelopes_fixed(database, raw_data, processed_data_list, grasp_number, channel, 
                                          start=0, end=None, time=True, include_rest=True, 
                                          padding=10, length=0.0, use_stimulus=False, addFourier=False):
    """
    Plots a given channel from the raw and processed EMG DataFrames, along with transformed envelopes.

    Parameters:
    - database: Name of the database.
    - raw_data: DataFrame containing the raw EMG signals.
    - processed_data_list: List of DataFrames containing the processed EMG signals.
    - grasp_number: The grasp number to filter.
    - channel: The channel to plot.
    - start: The starting index for the plot (default is 0).
    - end: The ending index for the plot (default is None, which means plot till the end).
    - time: Boolean indicating whether to use time on the x-axis.
    - include_rest: Boolean indicating whether to include rest periods.
    - padding: Padding to add before and after the stimulus.
    - length: Length of the test time to plot (in seconds).
    - use_stimulus: Boolean indicating whether to use filtered stimulus.
    - addFourier: Boolean indicating whether to add Fourier transform plots.
    """

    # Filtrar los datos en bruto
    filtered_raw_data = db_utils.filter_data_pandas(raw_data, grasp_number, include_rest=include_rest, padding=padding)

    # Verificar si los datos están vacíos o son None
    if filtered_raw_data is None or filtered_raw_data.empty:
        print(f"⚠️ Warning: No data found after filtering for grasp {grasp_number}. Skipping plot.")
        return

    # Extraer los canales EMG del raw
    raw_emg = prep_utils.extract_emg_channels(filtered_raw_data)

    # Determinar la escala del eje x
    if time:
        frequency = DATABASE_INFO[database]['frequency']
        num_samples = raw_emg.shape[0]
        x_axis = np.linspace(0, num_samples / frequency, num_samples)
        x_label = "Time (s)"
    else:
        x_axis = np.arange(start, end) if end else np.arange(start, raw_emg.shape[0])
        x_label = "Samples"

    # Si length > 0, recortar los datos al tiempo especificado
    if length > 0.01:
        final_time = filtered_raw_data['Time (s)'].iloc[0] + length
        filtered_raw_data = filtered_raw_data[filtered_raw_data['Time (s)'] < final_time]

    # Crear la figura
    plt.figure(figsize=(14, 6))

    # Graficar la señal EMG cruda
    plt.plot(x_axis[:len(raw_emg[channel])], raw_emg[channel], label=f'Raw EMG - Channel {channel}', color='orange', alpha=0.7)

    # Iterar sobre los datos procesados y graficarlos
    for i, processed_data in enumerate(processed_data_list):
        # Filtrar los datos procesados
        filtered_processed_data = db_utils.filter_data_pandas(processed_data, grasp_number, include_rest=include_rest, padding=padding)
        
        if filtered_processed_data is None or filtered_processed_data.empty:
            print(f"⚠️ Warning: No processed data available for grasp {grasp_number}, skipping this entry.")
            continue
        
        # Recortar si length > 0
        if length > 0.01:
            filtered_processed_data = filtered_processed_data[filtered_processed_data['Time (s)'] < final_time]

        # Extraer los canales EMG procesados
        processed_emg = prep_utils.extract_emg_channels(filtered_processed_data)

        # Graficar la señal procesada
        plt.plot(x_axis[:len(processed_emg[channel])], processed_emg[channel], 
                 label=f'Processed EMG {i+1} - Channel {channel}', alpha=0.7)

    plt.title(f'Raw and Processed EMG Signal with Envelopes - Channel {channel}')
    plt.xlabel(x_label)
    plt.ylabel('Amplitude')
    plt.legend()

    # Agregar marcas de transición
    if 'relabeled' in filtered_raw_data.columns:
        start_index, end_index = prep_utils.get_transition_indexes(filtered_raw_data['relabeled'].values)
        start_times = x_axis[start_index] if len(start_index) > 0 else []
        end_times = x_axis[end_index] if len(end_index) > 0 else []

        for time in start_times:
            plt.axvline(x=time, color='red', linestyle='--', linewidth=0.8, label='Start Transition')
        for time in end_times:
            plt.axvline(x=time, color='blue', linestyle='--', linewidth=0.8, label='End Transition')

    plt.tight_layout()
    plt.show()

    # Graficar la transformada de Fourier si se solicita
    if addFourier:
>>>>>>> b2773604
        plot_fourier_transform_with_envelope(processed_emg, frequency)<|MERGE_RESOLUTION|>--- conflicted
+++ resolved
@@ -6,13 +6,17 @@
 import plotly.express as px
 from scipy.signal import savgol_filter, convolve
 from scipy.ndimage import gaussian_filter1d
+, convolve
+from scipy.ndimage import gaussian_filter1d
 
 import src.db_utils as db_utils
 import src.preprocessing_utils as prep_utils
 from src.config import DATABASE_INFO
 from src.preprocessing_utils import get_transition_indexes
 from src.preprocessing_utils import extract_emg_channels
-
+from src.preprocessing_utils import extract_emg_channels
+
+def plot_data(filtered_emg_data, restimulus_data, grasp_number=None, interactive=False, frequency=None, title=None, sort_channels=False):
 def plot_data(filtered_emg_data, restimulus_data, grasp_number=None, interactive=False, frequency=None, title=None, sort_channels=False):
     emg_df = pd.DataFrame(filtered_emg_data, columns=[f'Channel {i+1}' for i in range(filtered_emg_data.shape[1])])
 
@@ -30,12 +34,26 @@
     else: 
         title = title
 
+    if title is None:
+        if grasp_number is None:
+            title = 'EMG Data for All Restimuli'
+        else:
+            title = f'EMG Data for Restimulus {grasp_number}'
+    else: 
+        title = title
+
     if interactive:
         fig = px.line(emg_df, x=x_axis, y=emg_df.columns[:-1], title=title)
         fig.update_layout(xaxis_title=x_axis, yaxis_title='Amplitude')
         fig.show()
     else:
         fig, ax = plt.subplots(figsize=(18, 6))  # Create figure and axis
+        if sort_channels:
+            # Sort channels by their maximum absolute amplitude
+            min_amplitudes = emg_df.abs().min()
+            sorted_columns = min_amplitudes.sort_values().index
+            emg_df = emg_df[sorted_columns]
+
         if sort_channels:
             # Sort channels by their maximum absolute amplitude
             min_amplitudes = emg_df.abs().min()
@@ -78,6 +96,7 @@
         )
 
 def plot_emg_data(database, mat_file, grasp_number, interactive=False, time=True, include_rest=False, padding = 10, use_stimulus = False, addFourier = False, title = None):
+def plot_emg_data(database, mat_file, grasp_number, interactive=False, time=True, include_rest=False, padding = 10, use_stimulus = False, addFourier = False, title = None):
     try:
         emg_data, restimulus_data = db_utils.extract_data(mat_file, use_stimulus)
     except KeyError as e:
@@ -112,15 +131,19 @@
         raise ValueError("Filtered data is None")
 
     plot_data(filtered_emg_data, filtered_restimulus_data, grasp_number, interactive, frequency, title)
+    plot_data(filtered_emg_data, filtered_restimulus_data, grasp_number, interactive, frequency, title)
 
     if addFourier:
         plot_fourier_transform_with_envelope(filtered_emg_data, frequency)
 
+
+def plot_emg_dataframe(database, emg_data, grasp_number, interactive=False, time=True, include_rest=False, padding = 10, use_stimulus = False, addFourier = False, length = 0.0, fourier_sigma = 25): 
 
 def plot_emg_dataframe(database, emg_data, grasp_number, interactive=False, time=True, include_rest=False, padding = 10, use_stimulus = False, addFourier = False, length = 0.0, fourier_sigma = 25): 
     if time == True:
         try:
             frequency = DATABASE_INFO[database]['frequency']
+
 
         except KeyError as e:
             print(f"KeyError accessing DATABASE_INFO: {e}")
@@ -141,6 +164,14 @@
         filtered_restimulus_data = filtered_emg_data[['relabeled']]
         filtered_emg_data = prep_utils.extract_emg_channels(filtered_emg_data)
 
+        
+        if length > 0.01:
+            final_time = filtered_emg_data['Time (s)'].iloc[0] + length
+            filtered_emg_data = filtered_emg_data[filtered_emg_data['Time (s)'] < final_time]
+        
+        filtered_restimulus_data = filtered_emg_data[['relabeled']]
+        filtered_emg_data = prep_utils.extract_emg_channels(filtered_emg_data)
+
     except KeyError as e:
         print(f"KeyError in filter_data: {e}")
         raise
@@ -148,15 +179,19 @@
     # Debugging: Print the shapes of the filtered data
     print(f"Filtered EMG data shape: {filtered_emg_data.shape}")
     print(f"Filtered restimulus data shape: {filtered_restimulus_data.shape}")
+    print(f"Filtered restimulus data shape: {filtered_restimulus_data.shape}")
     print(f"test time: {len(filtered_emg_data) / frequency} seconds")
 
     # Check if filtered data is None
     if filtered_emg_data is None or filtered_restimulus_data is None:
+    if filtered_emg_data is None or filtered_restimulus_data is None:
         raise ValueError("Filtered data is None")
 
     plot_data(filtered_emg_data, filtered_restimulus_data, grasp_number, interactive, frequency)
+    plot_data(filtered_emg_data, filtered_restimulus_data, grasp_number, interactive, frequency)
 
     if addFourier:
+        plot_fourier_transform_with_envelope(filtered_emg_data, frequency, sigma=fourier_sigma)
         plot_fourier_transform_with_envelope(filtered_emg_data, frequency, sigma=fourier_sigma)
 
 
@@ -198,7 +233,17 @@
 
 
 def filter_frequencies(fourier_data, freqs, start_freq, end_freq, remove_zero_freq=True, zero_band=3.0):
-    """
+
+def compute_fourier_transform(emg_data, frequency):
+    """Computes the Fourier Transform and corresponding frequencies."""
+    fourier_data = np.fft.fft(emg_data, axis=0)
+    freqs = np.fft.fftfreq(emg_data.shape[0], d=1/frequency)
+    return fourier_data, freqs
+
+
+def filter_frequencies(fourier_data, freqs, start_freq, end_freq, remove_zero_freq=True, zero_band=3.0):
+    """
+    Removes the 0 Hz frequency component (optionally within a small range) and selects the desired frequency range.
     Removes the 0 Hz frequency component (optionally within a small range) and selects the desired frequency range.
     
     Parameters:
@@ -229,7 +274,6 @@
     """Applies Savitzky-Golay and Gaussian smoothing."""
     smoothed = savgol_filter(magnitude, window_length=window_length, polyorder=polyorder, axis=0)
     return gaussian_filter1d(smoothed, sigma=sigma, axis=0)
-<<<<<<< HEAD
 
 
 def compute_frequency_metrics(freqs, smoothed_magnitude):
@@ -247,7 +291,47 @@
         center_freq = np.sum(freqs * smoothed_magnitude[:, i]) / np.sum(smoothed_magnitude[:, i])
         center_freqs.append(center_freq)
 
-=======
+    return max_freqs, median_freqs, center_freqs
+
+
+def plot_fourier_transform_with_envelope(emg_data, frequency, start_freq=5, end_freq=600, 
+                                         window_length=101, polyorder=3, sigma=9, 
+                                         print_max=True, remove_zero_freq=True):
+    """
+    Computes and plots the Fourier transform of EMG data with a smoothed envelope.
+    """
+    # Compute FFT
+    fourier_data, freqs = compute_fourier_transform(emg_data, frequency)
+    
+    # Filter frequencies
+    #fourier_data, freqs = filter_frequencies(fourier_data, freqs, start_freq, end_freq, remove_zero_freq)
+        fourier_data (np.ndarray): Fourier-transformed data.
+        freqs (np.ndarray): Corresponding frequency bins.
+        start_freq (float): Lower bound of frequency range.
+        end_freq (float): Upper bound of frequency range.
+        remove_zero_freq (bool): If True, removes frequencies within the `zero_band` around 0 Hz.
+        zero_band (float): Width of the exclusion zone around 0 Hz (default 1 Hz).
+        
+    Returns:
+        Filtered fourier_data and frequency array.
+    """
+    if remove_zero_freq:
+        valid_freqs = (freqs < -zero_band) | (freqs > zero_band)  # Removes frequencies within [-zero_band, zero_band]
+    else:
+        valid_freqs = np.ones_like(freqs, dtype=bool)  # Keep all frequencies
+
+    fourier_data, freqs = fourier_data[valid_freqs], freqs[valid_freqs]
+
+    # Apply frequency range selection
+    freq_mask = (freqs >= start_freq) & (freqs <= end_freq)
+    return fourier_data[freq_mask], freqs[freq_mask]
+
+
+
+def apply_smoothing(magnitude, window_length=101, polyorder=3, sigma=9):
+    """Applies Savitzky-Golay and Gaussian smoothing."""
+    smoothed = savgol_filter(magnitude, window_length=window_length, polyorder=polyorder, axis=0)
+    return gaussian_filter1d(smoothed, sigma=sigma, axis=0)
 
 
 def compute_frequency_metrics(freqs, smoothed_magnitude):
@@ -265,7 +349,6 @@
         center_freq = np.sum(freqs * smoothed_magnitude[:, i]) / np.sum(smoothed_magnitude[:, i])
         center_freqs.append(center_freq)
 
->>>>>>> b2773604
     return max_freqs, median_freqs, center_freqs
 
 
@@ -288,11 +371,18 @@
     freqs = freqs[freq_mask]
 
     # Compute magnitude
+    # Compute magnitude
     magnitude = np.abs(fourier_data)
 
     # Apply smoothing
     smoothed_magnitude = apply_smoothing(magnitude, window_length, polyorder, sigma)
-
+    # Apply smoothing
+    smoothed_magnitude = apply_smoothing(magnitude, window_length, polyorder, sigma)
+
+    # Compute frequency metrics
+    max_freqs, median_freqs, center_freqs = compute_frequency_metrics(freqs, smoothed_magnitude)
+
+    # Plot
     # Compute frequency metrics
     max_freqs, median_freqs, center_freqs = compute_frequency_metrics(freqs, smoothed_magnitude)
 
@@ -303,14 +393,21 @@
         if print_max:
             print(f"{i + 1}: Max= {max_freqs[i]:.2f} Hz, Med= {median_freqs[i]:.2f} Hz, Cen= {center_freqs[i]:.2f} Hz")
 
+        if print_max:
+            print(f"{i + 1}: Max= {max_freqs[i]:.2f} Hz, Med= {median_freqs[i]:.2f} Hz, Cen= {center_freqs[i]:.2f} Hz")
+
     plt.title('Smoothed Envelope of Fourier Transform of EMG Data')
     plt.xlabel('Frequency (Hz)')
     plt.ylabel('Amplitude')
     plt.legend(loc='upper right', fontsize=6)
     plt.xticks(np.arange(start_freq, end_freq + 1, step=20))
     plt.grid(True)
+    plt.xticks(np.arange(start_freq, end_freq + 1, step=20))
+    plt.grid(True)
     plt.tight_layout()
     plt.show()
+
+    return max_freqs, median_freqs, center_freqs
 
     return max_freqs, median_freqs, center_freqs
 
@@ -400,6 +497,7 @@
 
 
 def plot_emg_channels(database, mat_file, grasp_number, interactive=False, time=True, include_rest=False, 
+                      padding=10, use_stimulus=False, addFourier=False, title=None):
                       padding=10, use_stimulus=False, addFourier=False, title=None):
     """
     Grafica los datos EMG de cada canal en subplots dentro de la misma figura.
@@ -454,6 +552,10 @@
     # Crear figura y subplots para cada canal
     num_channels = filtered_emg_data.shape[1]  # Número de canales de EMG
     fig, axes = plt.subplots(num_channels, 1, figsize=(12, 2 * num_channels), sharex=True)
+    if title is None:
+        fig.suptitle(f"EMG Data - Grasp {grasp_number}", fontsize=14)
+    else:
+        fig.suptitle(title, fontsize=14)
     if title is None:
         fig.suptitle(f"EMG Data - Grasp {grasp_number}", fontsize=14)
     else:
@@ -639,8 +741,6 @@
 
     # Plot Fourier transform if requested (using the first processed DataFrame as reference)
     if addFourier:
-<<<<<<< HEAD
-=======
         plot_fourier_transform_with_envelope(processed_emg, frequency)
 
 def plot_emg_windowed(database, mat_file, grasp_number, windowing, interactive=False, time=True, include_rest=False, padding=10, use_stimulus=False, addFourier=False, title=None):
@@ -814,5 +914,165 @@
 
     # Graficar la transformada de Fourier si se solicita
     if addFourier:
->>>>>>> b2773604
+        plot_fourier_transform_with_envelope(processed_emg, frequency)
+
+
+def plot_single_emg_channel(database, raw_data, processed_data, grasp_number, channel, start=0, end=None, 
+                            time=True, include_rest=False, padding=10, length=0.0, 
+                            use_stimulus=False, addFourier=False):
+    """
+    Plots a given channel from the raw and processed EMG DataFrames.
+
+    Parameters:
+    - database: Name of the database.
+    - raw_data: DataFrame containing the raw EMG signals.
+    - processed_data: DataFrame containing the processed EMG signals.
+    - grasp_number: The grasp number to filter.
+    - channel: The channel to plot.
+    - start: The starting index for the plot (default is 0).
+    - end: The ending index for the plot (default is None, which means plot till the end).
+    - time: Boolean indicating whether to use time on the x-axis.
+    - include_rest: Boolean indicating whether to include rest periods.
+    - padding: Padding to add before and after the stimulus.
+    - length: Length of the test time to plot (in seconds).
+    - use_stimulus: Boolean indicating whether to use filtered stimulus.
+    - addFourier: Boolean indicating whether to add Fourier transform plots.
+    """
+    # Filter the raw and processed data
+    filtered_raw_data = db_utils.filter_data_pandas(raw_data, grasp_number, include_rest=include_rest, padding=padding)
+    filtered_processed_data = db_utils.filter_data_pandas(processed_data, grasp_number, include_rest=include_rest, padding=padding)
+    
+    if length > 0.01:
+        final_time = filtered_raw_data['Time (s)'].iloc[0] + length
+        filtered_raw_data = filtered_raw_data[filtered_raw_data['Time (s)'] < final_time]
+        filtered_processed_data = filtered_processed_data[filtered_processed_data['Time (s)'] < final_time]
+
+    # Extract the EMG channels
+    raw_emg = prep_utils.extract_emg_channels(filtered_raw_data)
+    processed_emg = prep_utils.extract_emg_channels(filtered_processed_data)
+
+    # Get frequency if time is True
+    if time:
+        frequency = DATABASE_INFO[database]['frequency']
+        num_samples = raw_emg.shape[0]
+        x_axis = np.linspace(0, num_samples / frequency, num_samples)
+        x_label = "Time (s)"
+    else:
+        x_axis = np.arange(start, end)
+        x_label = "Samples"
+
+    plt.figure(figsize=(14, 6))
+
+    # Plot the raw EMG signal
+    plt.plot(x_axis, raw_emg[channel], label=f'Raw EMG - Channel {channel}', color='orange', alpha=0.7)
+
+    # Plot the processed EMG signal
+    plt.plot(x_axis, processed_emg[channel], label=f'Processed EMG - Channel {channel}', color='blue')
+
+    plt.title(f'Raw and Processed EMG Signal - Channel {channel}')
+    plt.xlabel(x_label)
+    plt.ylabel('Amplitude')
+    plt.legend()
+
+    # Add transition marks
+    if 'relabeled' in filtered_processed_data.columns:
+        # Map transition indexes to the x_axis
+        start_index, end_index = prep_utils.get_transition_indexes(filtered_processed_data['relabeled'].values)
+        start_times = x_axis[start_index]  # Map start indexes to x_axis
+        end_times = x_axis[end_index]      # Map end indexes to x_axis
+
+        for time in start_times:
+            plt.axvline(x=time, color='red', linestyle='--', linewidth=0.8, label='Start Transition')
+        for time in end_times:
+            plt.axvline(x=time, color='blue', linestyle='--', linewidth=0.8, label='End Transition')
+
+    plt.tight_layout()
+    plt.show()
+
+    # Plot Fourier transform if requested
+    if addFourier:
+        plot_fourier_transform_with_envelope(processed_emg, frequency)
+
+
+def plot_emg_channel_with_envelopes(database, raw_data, processed_data_list, grasp_number, channel, 
+                                    start=0, end=None, time=True, include_rest=True, 
+                                    padding=10, length=0.0, use_stimulus=False, addFourier=False):
+    """
+    Plots a given channel from the raw and processed EMG DataFrames, along with transformed envelopes.
+
+    Parameters:
+    - database: Name of the database.
+    - raw_data: DataFrame containing the raw EMG signals.
+    - processed_data_list: List of DataFrames containing the processed EMG signals.
+    - grasp_number: The grasp number to filter.
+    - channel: The channel to plot.
+    - start: The starting index for the plot (default is 0).
+    - end: The ending index for the plot (default is None, which means plot till the end).
+    - time: Boolean indicating whether to use time on the x-axis.
+    - include_rest: Boolean indicating whether to include rest periods.
+    - padding: Padding to add before and after the stimulus.
+    - length: Length of the test time to plot (in seconds).
+    - use_stimulus: Boolean indicating whether to use filtered stimulus.
+    - addFourier: Boolean indicating whether to add Fourier transform plots.
+    """
+    # Filter the raw data
+    filtered_raw_data = db_utils.filter_data_pandas(raw_data, grasp_number, include_rest=include_rest, padding=padding)
+    
+    if length > 0.01:
+        final_time = filtered_raw_data['Time (s)'].iloc[0] + length
+        filtered_raw_data = filtered_raw_data[filtered_raw_data['Time (s)'] < final_time]
+
+    # Extract the raw EMG channels
+    raw_emg = prep_utils.extract_emg_channels(filtered_raw_data)
+
+    # Get frequency if time is True
+    if time:
+        frequency = DATABASE_INFO[database]['frequency']
+        num_samples = raw_emg.shape[0]
+        x_axis = np.linspace(0, num_samples / frequency, num_samples)
+        x_label = "Time (s)"
+    else:
+        x_axis = np.arange(start, end)
+        x_label = "Samples"
+
+    plt.figure(figsize=(14, 6))
+
+    # Plot the raw EMG signal
+    plt.plot(x_axis, raw_emg[channel], label=f'Raw EMG - Channel {channel}', color='orange', alpha=0.7)
+
+    # Iterate through the list of processed DataFrames and plot each one
+    for i, processed_data in enumerate(processed_data_list):
+        # Filter the processed data
+        filtered_processed_data = db_utils.filter_data_pandas(processed_data, grasp_number, include_rest=include_rest, padding=padding)
+        
+        if length > 0.01:
+            filtered_processed_data = filtered_processed_data[filtered_processed_data['Time (s)'] < final_time]
+
+        # Extract the processed EMG channels
+        processed_emg = prep_utils.extract_emg_channels(filtered_processed_data)
+
+        # Plot the processed EMG signal
+        plt.plot(x_axis, processed_emg[channel], label=f'Processed EMG {i+1} - Channel {channel}', alpha=0.7)
+
+    plt.title(f'Raw and Processed EMG Signal with Envelopes - Channel {channel}')
+    plt.xlabel(x_label)
+    plt.ylabel('Amplitude')
+    plt.legend()
+
+    # Add transition marks (using the first processed DataFrame as reference)
+    if 'relabeled' in filtered_processed_data.columns:
+        start_index, end_index = prep_utils.get_transition_indexes(filtered_processed_data['relabeled'].values)
+        start_times = x_axis[start_index]  # Map start indexes to x_axis
+        end_times = x_axis[end_index]      # Map end indexes to x_axis
+
+        for time in start_times:
+            plt.axvline(x=time, color='red', linestyle='--', linewidth=0.8, label='Start Transition')
+        for time in end_times:
+            plt.axvline(x=time, color='blue', linestyle='--', linewidth=0.8, label='End Transition')
+
+    plt.tight_layout()
+    plt.show()
+
+    # Plot Fourier transform if requested (using the first processed DataFrame as reference)
+    if addFourier:
         plot_fourier_transform_with_envelope(processed_emg, frequency)