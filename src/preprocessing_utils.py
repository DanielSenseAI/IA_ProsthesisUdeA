import pandas as pd
import numpy as np
import pywt
from scipy.signal import hilbert, butter, filtfilt, find_peaks
from sklearn.preprocessing import MinMaxScaler
from collections import Counter
from scipy.interpolate import interp1d
from typing import Dict


def get_stimulus_index(stimulus):
    """
    Obtiene los índices de inicio y fin de un estímulo en una señal binaria.

    Esta función toma como entrada un arreglo o lista de estímulos binarios, 
    donde los valores distintos de cero indican la presencia de un estímulo 
    (es decir, 1) y los ceros indican ausencia del estímulo (es decir, 0). 
    El objetivo es identificar los momentos en que un estímulo comienza y 
    termina.

    Parámetros:
    -----------
    stimulus : np.array o lista
        Un array o lista unidimensional que representa la señal del estímulo, 
        donde los valores distintos de cero indican la presencia del estímulo.

    Retorna:
    --------
    start_index : np.array
        Un array que contiene los índices donde comienza cada estímulo. 
        Es decir, los índices donde el valor cambia de 0 a un valor distinto 
        de cero.
        
    end_index : np.array
        Un array que contiene los índices donde termina cada estímulo. 
        Es decir, los índices donde el valor cambia de un valor distinto de 
        cero a 0.
    """
    start_index = np.nonzero((stimulus[1:] != 0) & (stimulus[:-1] == 0))[0]
    end_index = np.nonzero((stimulus[1:] == 0) & (stimulus[:-1] != 0))[0]
    return start_index, end_index


def get_start_end_index(index_array_start: np.array, index_array_end: np.array, movements: np.array, repetition: int)-> dict:
    """
    Filtra y organiza los índices de inicio y fin de movimientos en una serie de estímulos.

    Esta función toma los arrays de índices de inicio y fin, junto con una lista 
    de movimientos y un número de repeticiones, para obtener subconjuntos de índices 
    correspondientes a cada movimiento. Devuelve un diccionario con los índices de inicio 
    y fin de cada movimiento filtrado.

    Parámetros:
    -----------
    index_array_start : np.array
        Un array que contiene los índices donde comienzan los estímulos para todos los movimientos.
        
    index_array_end : np.array
        Un array que contiene los índices donde terminan los estímulos para todos los movimientos.
        
    movements : np.array
        Un array con los identificadores de los movimientos que se quieren filtrar. 
        Los valores deben ser enteros positivos, ya que se ajustan con base 1 (1 corresponde al primer movimiento).

    repetition : int
        Número de repeticiones a considerar para cada movimiento, determinando cuántos índices de inicio y fin
        se toman a partir del valor base de cada movimiento.

    Retorna:
    --------
    filtered_index : dict
        Un diccionario donde las claves son los movimientos (convertidos a cadena de texto), 
        y los valores son diccionarios con dos entradas:
        - 'start': Un array con los índices de inicio de ese movimiento.
        - 'end': Un array con los índices de fin de ese movimiento.
    """
    filtered_index = {}
    for i in movements:
        i=i-1
        index_start = index_array_start[i*10:(i*10)+repetition]
        if i*10 == 0:
            index_end = index_array_end[0:(i*10)+repetition]
            index_end = np.insert(index_end, 0, 0)
        else: 
            index_end = index_array_end[(i*10)-1:(i*10)+repetition]
        data = {
            'start': index_start,
            'end': index_end
        }
        filtered_index[str(i+1)] = data

    return filtered_index


def get_signal_by_movement_complete(signal: np.array, movement: dict) -> np.array:
    """
        Extrae una señal segmentada de un array de señales basado en la información de un diccionario que contiene los puntos de inicio y fin de movimientos.

        Parámetros:
        ----------
        signal : np.array
            Un array de señales del cual se extraerá un segmento. Puede representar datos como lecturas de un sensor, señales temporales, etc.
        
        movement : dict
            Un diccionario que contiene información sobre los puntos de inicio y fin del movimiento. Debe tener la siguiente estructura:
            - 'end' : list[int]
                Una lista de índices que representan los puntos finales de diferentes movimientos. Se utilizarán para segmentar la señal.

        Retorna:
        -------
        np.array
            Un segmento de la señal original, que corresponde a los índices entre el primer y el último valor en la lista `movement['end']`.
    """
    segmented_signal = signal[(movement['end'][0])+1:movement['end'][-1]]
    return segmented_signal


def get_transition_indexes(data):
    # Check if the input is a DataFrame
    if isinstance(data, pd.DataFrame):
        # Get the values from the DataFrame and flatten them
        values = data.values.flatten()
    elif isinstance(data, np.ndarray):
        # Flatten the numpy array to ensure it is one-dimensional
        values = data.flatten()
    else:
        raise TypeError("Input must be a pandas DataFrame or a numpy array")
     
    # Find indexes where the value changes from 0 to non-zero
    zero_to_nonzero = np.where((values[:-1] == 0) & (values[1:] != 0))[0] + 1
    
    # Find indexes where the value changes from non-zero to 0
    nonzero_to_zero = np.where((values[:-1] != 0) & (values[1:] == 0))[0] + 1

    print(f'Number of Repetitions: {len(zero_to_nonzero)}')
    
    return zero_to_nonzero, nonzero_to_zero


def teager_kaiser_energy(signal, smooth_window=1):
    """Compute the Teager-Kaiser Energy Operator (TKEO) envelope with correct size handling."""
    if len(signal) < 3:  # Ensure minimum length for safe computation
        return np.zeros_like(signal)

    # Pad the signal with zeros at the beginning and end
    padded_signal = np.pad(signal, (1, 1), 'constant')

    energy = np.zeros_like(padded_signal)
    
    # Correct indexing to maintain shape
    energy[1:-1] = padded_signal[1:-1]**2 - padded_signal[:-2] * padded_signal[2:]
    
    # Ensure no negative values before sqrt
    energy = np.maximum(energy, 0)

    # Apply smoothing with a moving average filter
    smoothed_energy = np.convolve(energy, np.ones(smooth_window)/smooth_window, mode='same')

    # Remove the padding before returning the result
    return np.sqrt(smoothed_energy[1:-1])


def wavelet_envelope(signal, wavelet='morl', scale=16):
    """Compute the envelope using the modulus of the Continuous Wavelet Transform."""
    coefficients, _ = pywt.cwt(signal, scales=[scale], wavelet=wavelet)
    return np.abs(coefficients[0])  # Modulus of the wavelet coefficients


def peak_interpolation(signal):
    """Find local maxima and interpolate between them."""
    peaks, _ = find_peaks(signal, distance=20)  # Adjust distance as needed
    if len(peaks) < 2:  
        return signal  # Return original signal if not enough peaks
    interp = interp1d(peaks, signal[peaks], kind='linear', fill_value='extrapolate')
    return interp(np.arange(len(signal)))


def get_envelope(emg_signal, envelope_type=1, window_size=50, cutoff_freq=10, fs=2000):
    """
    Computes the envelope of an EMG signal using different methods.

    Parameters:
    ----------
    emg_signal : np.array or pd.DataFrame
        The EMG signal (raw or preprocessed). Can be a NumPy array (1D) or a Pandas DataFrame (each column is a signal).
    envelope_type : int
        Type of envelope to calculate:
        1 - Hilbert Transform
        2 - Root Mean Square (RMS) with a sliding window
        3 - Moving Average with a sliding window
        4 - Low-pass filtered absolute signal
        5 - Wavelet Transform Envelope
        6 - Peak Detection + Interpolation
        7 - Teager-Kaiser Energy Operator (TKEO) Envelope
    window_size : int, optional
        Window size for moving RMS or moving average (default: 10 samples).
    cutoff_freq : float, optional
        Cutoff frequency for low-pass filtering (default: 10 Hz).
    fs : int, optional
        Sampling frequency in Hz (default: 1000 Hz).

    Returns:
    -------
    np.array or pd.DataFrame
        The computed envelope with the same shape as the input.

    """
    def compute_envelope(signal):
        if envelope_type == 1:
            return np.abs(hilbert(signal))
        elif envelope_type == 2:
            return np.sqrt(np.convolve(signal**2, np.ones(window_size)/window_size, mode='same'))
        elif envelope_type == 3:
            return np.convolve(np.abs(signal), np.ones(window_size)/window_size, mode='same')
        elif envelope_type == 4:
            b, a = butter(4, cutoff_freq / (fs / 2), btype='low')
            return filtfilt(b, a, np.abs(signal))
        elif envelope_type == 5:
            return wavelet_envelope(signal)
        elif envelope_type == 6:
            return peak_interpolation(np.abs(signal))
        elif envelope_type == 7:
            return teager_kaiser_energy(signal)
        else:
            raise ValueError("Unsupported envelope type. Use 1-7.")

    if isinstance(emg_signal, pd.DataFrame):
        return emg_signal.apply(compute_envelope, axis=0)
    else:
        return compute_envelope(emg_signal)


def get_filtered_signal(signal, fc_high: float, fc_low: float, fm: float, normalize = False):
    """
    Aplica un filtro pasabajo (low-pass) y un filtro pasa-alto (high-pass) a una señal utilizando un filtro Butterworth.

    Parámetros:
    ----------
    signal : np.array o pd.DataFrame
        El array o DataFrame que representa la señal que se desea filtrar.
    
    fc_low : float
        La frecuencia de corte del filtro pasabajo, en Hz. Las frecuencias por encima de esta serán atenuadas.
    
    fc_high : float
        La frecuencia de corte del filtro pasa-alto, en Hz. Las frecuencias por debajo de esta serán atenuadas.
    
    fm : float
        La frecuencia de muestreo de la señal, en Hz. Es necesaria para calcular la frecuencia de Nyquist.

    Retorna:
    -------
    np.array o pd.DataFrame
        La señal filtrada, después de aplicar el filtro pasabajo y el filtro pasa-alto de Butterworth.
    """
    nyquist = 0.5 * fm
    
    # Normalize the cutoff frequencies
    normal_frec_corte_low = fc_low / nyquist
    normal_frec_corte_high = fc_high / nyquist

    # Ensure the cutoff frequencies are within the valid range
    if not (0 < normal_frec_corte_low < 1):
        raise ValueError("Low-pass filter critical frequency must be 0 < fc_low < Nyquist frequency")
    if not (0 < normal_frec_corte_high < 1):
        raise ValueError("High-pass filter critical frequency must be 0 < fc_high < Nyquist frequency")
    
    # Apply the Butterworth filters
    b_low, a_low = butter(4, normal_frec_corte_low, btype='lowpass', analog=False)
    b_high, a_high = butter(4, normal_frec_corte_high, btype='highpass', analog=False)
    
    def apply_filters(signal):
        low_passed_signal = filtfilt(b_low, a_low, signal)
        high_passed_signal = filtfilt(b_high, a_high, low_passed_signal)
        return high_passed_signal
    
    if isinstance(signal, pd.DataFrame):
        filtered_signal = signal.apply(apply_filters, axis=0)
        global_max = filtered_signal.abs().values.max()  # Get single max across all channels
        if global_max != 0:
            filtered_signal = filtered_signal / global_max  # Scale all values using one factor
    else:
        filtered_signal = apply_filters(signal)
        global_max = np.max(np.abs(filtered_signal))  # Get single max across all channels
        if global_max != 0:
            filtered_signal = filtered_signal / global_max  # Scale all values using one factor

    return np.abs(filtered_signal) if normalize else filtered_signal


def get_envelope_filtered(emg_signal, fc_low: float, fc_high: float, fm: float, envelope_type):
    """
    Aplica un filtro pasabajo (low-pass) y un filtro pasa-alto (high-pass) a una señal EMG y luego calcula la envolvente de la señal filtrada.

    Parámetros:
    ----------
    emg_signal : np.array o pd.DataFrame
        El array o DataFrame que representa la señal de Electromiografía (EMG).
    
    fc_low : float
        La frecuencia de corte del filtro pasabajo, en Hz. Las frecuencias por encima de esta serán atenuadas.
    
    fc_high : float
        La frecuencia de corte del filtro pasa-alto, en Hz. Las frecuencias por debajo de esta serán atenuadas.
    
    fm : float
        La frecuencia de muestreo de la señal EMG en Hz. Es necesaria para calcular la frecuencia de Nyquist.

    Retorna:
    -------
    np.array o pd.DataFrame
        La envolvente de la señal EMG filtrada, que representa los valores de amplitud instantánea de la señal procesada.
    """
<<<<<<< HEAD
=======
    # Validate input signal
    if isinstance(emg_signal, pd.DataFrame):
        if emg_signal.empty:
            raise ValueError("Input EMG signal DataFrame is empty")
        min_length = emg_signal.shape[0]
    elif isinstance(emg_signal, np.ndarray):
        if emg_signal.size == 0:
            raise ValueError("Input EMG signal array is empty")
        min_length = len(emg_signal)
    else:
        raise TypeError("Input EMG signal must be a numpy array or pandas DataFrame")

    # Check minimum signal length for filtering
    if min_length <= 15:
        raise ValueError(f"Input signal length ({min_length}) must be greater than 15 for filtering")

    # Validate frequency parameters
    if not all(isinstance(x, (int, float)) for x in [fc_low, fc_high, fm]):
        raise TypeError("Frequency parameters must be numeric")
    if not all(x > 0 for x in [fc_low, fc_high, fm]):
        raise ValueError("Frequency parameters must be positive")
    if fc_low >= fc_high:
        raise ValueError("Low cutoff frequency must be less than high cutoff frequency")
>>>>>>> b2773604

    filtered_signal = get_filtered_signal(emg_signal, fc_low, fc_high, fm)
    envelope = get_envelope(filtered_signal, envelope_type)
    return envelope


<<<<<<< HEAD
def get_envelope_lowpass(emg_signal, fm: float, envelope_type, cutoff_freq=1):
=======
def get_envelope_lowpass(emg_signal, fm: float, envelope_type, cutoff_freq):
>>>>>>> b2773604
    """
    Applies a low-pass filter to the envelope of an EMG signal.

    Parameters:
    ----------
    emg_signal : np.array or pd.DataFrame
        The EMG signal (raw or preprocessed).
    fm : float
        Sampling frequency in Hz.
    envelope_type : int
        Type of envelope to calculate.
    cutoff_freq : float, optional
<<<<<<< HEAD
        Cutoff frequency for the low-pass filter (default: 3 Hz).
=======
        Cutoff frequency.
>>>>>>> b2773604

    Returns:
    -------
    np.array or pd.DataFrame
        The low-pass filtered envelope of the EMG signal.
    """
    def apply_low_pass_filter(signal, cutoff_freq, fs, order=4):
        nyquist = 0.5 * fs
        normal_cutoff = cutoff_freq / nyquist
        b, a = butter(order, normal_cutoff, btype='low', analog=False)
        if len(signal) <= 15:
            raise ValueError("Input signal length must be greater than 15 for filtering.")
        return filtfilt(b, a, signal)

    # Compute the envelope
    envelope = get_envelope(emg_signal, envelope_type)
    print(f"Envelope shape: {envelope.shape}")  # Debugging

    # Apply low-pass filter
    if isinstance(envelope, pd.DataFrame):
        envelope_lowpass = envelope.apply(lambda col: apply_low_pass_filter(col, cutoff_freq, fm), axis=0)
    else:
        envelope_lowpass = apply_low_pass_filter(envelope, cutoff_freq, fm)

    return envelope_lowpass

def get_envelope_hanning(emg_signal, fm: float, envelope_type, window_size=0):
    """
    Applies a Hanning window to the envelope of an EMG signal.

    Parameters:
    ----------
    emg_signal : np.array or pd.DataFrame
        The EMG signal (raw or preprocessed).
    fm : float
        Sampling frequency in Hz.
    envelope_type : int
        Type of envelope to calculate.
    window_size : int, optional
        Size of the Hanning window (default: 50% of the sampling frequency).

    Returns:
    -------
    np.array or pd.DataFrame
        The Hanning-windowed envelope of the EMG signal.
    """
    def apply_hanning_window(signal, window_size):
        if len(signal) < window_size:
            raise ValueError(f"Signal length ({len(signal)}) must be greater than or equal to the window size ({window_size}).")
        window = np.hanning(window_size)
        return np.convolve(signal, window / window.sum(), mode='same')

    # Set default window size if not provided
    if window_size == 0:
        window_size = int(0.5 * fm)  # Default to 50% of the sampling frequency

    # Compute the envelope
    envelope = get_envelope(emg_signal, envelope_type)
    print(f"Envelope shape: {envelope.shape}")  # Debugging

    # Apply Hanning window
    if isinstance(envelope, pd.DataFrame):
        envelope_hanning = envelope.apply(lambda col: apply_hanning_window(col, window_size), axis=0)
    else:
        envelope_hanning = apply_hanning_window(envelope, window_size)

    return envelope_hanning


def create_windows_with_overlap(signal, window_length, overlap):
    """
    Divide una señal en ventanas de longitud fija, permitiendo superposición entre ventanas.

    Parámetros:
    ----------
    signal : np.array o pd.DataFrame
        Un array o DataFrame que representa la señal que se va a dividir en ventanas.

    window_length : int
        La longitud de cada ventana (cantidad de muestras por ventana).

    overlap : float
        El porcentaje de superposición entre ventanas. Si es 0, no habrá superposición.

    Retorna:
    -------
    list
        Una lista de ventanas (subarrays) extraídas de la señal original, cada una con una longitud de `window_length`.
    """
    if overlap == 0:
        step_size = window_length
    else:
        overlap_size = int(window_length * overlap / 100)
        step_size = window_length - overlap_size

    if isinstance(signal, pd.DataFrame):
        windows = [signal.iloc[i:i+window_length] for i in range(0, len(signal) - window_length + 1, step_size)]
    else:
        windows = [signal[i:i+window_length] for i in range(0, len(signal) - window_length + 1, step_size)]

    return windows


def get_label(signal, percentage, labels):
    """
    Asigna una etiqueta a una señal basada en la frecuencia de sus valores.

    La función cuenta la frecuencia de los elementos en la señal y compara la frecuencia 
    de cada valor con un umbral determinado por el porcentaje especificado. Si la frecuencia 
    de un valor excede el umbral, se devuelve la etiqueta correspondiente a ese valor.

    Parámetros:
    ----------
    signal : np.array, pd.DataFrame o list
        Un array, DataFrame o lista de listas (por ejemplo, ventanas de una señal) que contiene los valores 
        de la señal.

    percentage : float
        El porcentaje que se usará para calcular el umbral de frecuencia. Si un valor 
        tiene una frecuencia igual o mayor que este umbral, se le asignará la etiqueta.

    labels : dict
        Un diccionario que mapea valores a etiquetas. Las claves deben ser cadenas 
        que representan los valores de la señal.

    Retorna:
    -------
    str
        La etiqueta asociada al valor que cumple con el umbral de frecuencia. 
        Si ningún valor cumple con el umbral, se retorna 'None'.
    """
    if isinstance(signal, pd.DataFrame):
        flattened_signal = signal.values.flatten()
    elif isinstance(signal, np.ndarray):
        flattened_signal = signal.flatten()
    else:
        flattened_signal = [item for sublist in signal for item in sublist]
    
    counter = Counter(flattened_signal)
    total_elements = len(flattened_signal)
    threshold = (percentage / 100) * total_elements
    for value, frequency in counter.items():
        if frequency >= threshold:
            label = labels.get(str(value), 'None')
            return label
    return 'None'  # If no value meets the threshold


def add_time(emg_data, frequency):
    if isinstance(emg_data, pd.DataFrame):
        time = [i / frequency for i in range(len(emg_data))]
        emg_data['Time (s)'] = time
    else:
        raise TypeError("emg_data must be a pandas DataFrame")
    return emg_data


def relabel_database(database, stimulus, exercise = None):
    """
    Adds a relabeled column to the DataFrame based on the exercise type and the movements library.

    Parameters:
        database (pd.DataFrame): The DataFrame containing the stimulus data.
        movements_library (dict): Dictionary mapping numeric labels to movement names.
        stimulus_column (str): The name of the column in the DataFrame containing numeric labels.
        exercise (str): The exercise type ('A', 'B', 'C', 'D') to adjust the label mapping.

    Returns:
        pd.DataFrame: The updated DataFrame with an additional 'Relabeled' column.
    """
    db_145_relation = ['A', 'B', 'C']
    db_23_relation = ['B', 'C', 'D']

    # Define label mappings for each exercise in DB1, 4 and 5
    exercise_label_mappings = {
        'A': {0: 0, 1: 50, 2: 51, 3: 52, 4: 53, 5: 54, 6: 55, 7: 56, 8: 57, 9: 58, 10: 59, 11: 60, 12: 61},
        'B': {0: 0, 1: 1, 2: 2, 3: 3, 4: 4, 5: 5, 6: 6, 7: 7, 8: 8, 9: 9, 10: 10, 11: 11, 12: 12, 13: 13, 14: 14, 15: 15, 16: 16, 17: 17},
        'C': {0: 0, 1: 18, 2: 19, 3: 20, 4: 21, 5: 22, 6: 23, 7: 24, 8: 25, 9: 26, 10: 27, 11: 28, 12: 29, 13: 30, 14: 31, 15: 32, 16: 33, 17: 34, 18: 35, 19: 36, 20: 37, 21: 38, 22: 39, 23: 40},
        'D': {0: 0, 1: 41, 2: 42, 3: 43, 4: 44, 5: 45, 6: 46, 7: 47, 8: 48, 9: 49}
    }

   # Define the custom mapping for DB8
    DB8_mapping = {0: 0, 1: 58, 2: 60, 3: 50, 4: 52, 5: 3, 6: 7, 7: 18, 8: 34, 9: 30}

    # Perform relabeling
    if database in ['DB1', 'DB4', 'DB5']:
        exercise_label = db_145_relation[exercise-1]
        print(f'New exercise label: {exercise_label}')
        label_mapping = exercise_label_mappings[exercise_label]
        stimulus['relabeled'] = stimulus['stimulus'].map(label_mapping)
        print(f'Relabeling performed for exercise {exercise} of {database}.')
    elif database == 'DB8':
        stimulus['relabeled'] = stimulus['stimulus'].map(DB8_mapping)
        print(f'Relabeling performed for DB8.')
    else:
        stimulus['relabeled'] = stimulus['stimulus']
        print("Warning: No relabeling performed! 'Relabeled' column contains original values.")

    # Check for missing labels
    missing_labels = 0
    missing_labels = stimulus['relabeled'].isna().unique()
    if missing_labels.size > 0:
        print(f"Warning: The following labels were not found in the mapping for exercise {exercise}: {missing_labels}")
    
    return stimulus


def extract_emg_channels(emg_df):
    emg_channel_columns = [col for col in emg_df.columns if col.startswith('Channel')]
    emg_channels_df = emg_df[emg_channel_columns]
    return emg_channels_df


<|MERGE_RESOLUTION|>--- conflicted
+++ resolved
@@ -311,8 +311,7 @@
     np.array o pd.DataFrame
         La envolvente de la señal EMG filtrada, que representa los valores de amplitud instantánea de la señal procesada.
     """
-<<<<<<< HEAD
-=======
+
     # Validate input signal
     if isinstance(emg_signal, pd.DataFrame):
         if emg_signal.empty:
@@ -336,18 +335,13 @@
         raise ValueError("Frequency parameters must be positive")
     if fc_low >= fc_high:
         raise ValueError("Low cutoff frequency must be less than high cutoff frequency")
->>>>>>> b2773604
-
-    filtered_signal = get_filtered_signal(emg_signal, fc_low, fc_high, fm)
-    envelope = get_envelope(filtered_signal, envelope_type)
+
+    filtered_signal = get_filtered_signal(emg_signal, fc_low, fc_high_low, fc_high, fm)
+    envelope = get_envelope(filtered_signal, envelope_type, envelope_type)
     return envelope
 
 
-<<<<<<< HEAD
 def get_envelope_lowpass(emg_signal, fm: float, envelope_type, cutoff_freq=1):
-=======
-def get_envelope_lowpass(emg_signal, fm: float, envelope_type, cutoff_freq):
->>>>>>> b2773604
     """
     Applies a low-pass filter to the envelope of an EMG signal.
 
@@ -360,11 +354,7 @@
     envelope_type : int
         Type of envelope to calculate.
     cutoff_freq : float, optional
-<<<<<<< HEAD
         Cutoff frequency for the low-pass filter (default: 3 Hz).
-=======
-        Cutoff frequency.
->>>>>>> b2773604
 
     Returns:
     -------
